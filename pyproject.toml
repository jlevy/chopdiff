# ---- Project Info and Dependencies ----

[project.urls]
Repository = "https://github.com/jlevy/chopdiff"
# Homepage = "https://..."
# Documentation = "https://..."

[project]
name = "chopdiff"
description = "Chunking, diff filtering, and windowed transforms of text to support LLM applications"
authors = [
    { name="Joshua Levy", email="joshua@cal.berkeley.edu" },
]
readme = "README.md"
license = "MIT"
requires-python = ">=3.11,<4.0"
dynamic = ["version"]

# https://pypi.org/classifiers/
# Adjust as needed:
classifiers = [
    # Adjust as needed:
    "Development Status :: 4 - Beta",
    # "Development Status :: 5 - Production/Stable",
    "Intended Audience :: Developers",
    "Operating System :: OS Independent",
    "Programming Language :: Python",
    "Programming Language :: Python :: 3",
    "Programming Language :: Python :: 3.11",
    "Programming Language :: Python :: 3.12",
    "Programming Language :: Python :: 3.13",
    "Typing :: Typed",
    # Include this to avoid accidentally publishing to PyPI:
    # "Private :: Do Not Upload",
]


# ---- Main dependencies ----

dependencies = [
    "prettyfmt>=0.3.0",
    "flowmark>=0.5.3",
    "strif>=2.1.0",
    "funlog>=0.2.1",
    "cydifflib>=1.2.0",
    "tiktoken>=0.9.0",
    "regex>=2024.11.6",
<<<<<<< HEAD
    "typing-extensions>=4.14.1",
=======
    "selectolax>=0.3.32",
>>>>>>> 01c68297
]

[project.optional-dependencies]
extras = [
    "simplemma>=1.1.2",
]

[dependency-groups]
dev = [
    "pytest>=8.3.5",
    "pytest-sugar>=1.0.0",
    "ruff>=0.11.9",
    "codespell>=2.4.1",
    "rich>=14.0.0",
    "basedpyright==1.29.5",  # TODO: Upgrade when Cursor supports it.
    "funlog>=0.2.1",
]

[project.scripts]
# Add script entry points here:
chopdiff = "chopdiff:main"


# ---- Build system ----

# Dynamic versioning from:
# https://github.com/ninoseki/uv-dynamic-versioning/

[build-system]
requires = ["hatchling", "uv-dynamic-versioning"]
build-backend = "hatchling.build"

[tool.hatch.version]
source = "uv-dynamic-versioning"
# Note JSON schemas don't seem to be right for tool.hatch.version.source so
# this may cause false warnings in IDEs.
# https://github.com/ninoseki/uv-dynamic-versioning/issues/21

[tool.uv-dynamic-versioning]
vcs = "git"
style = "pep440"
bump = "true"

[tool.hatch.build.targets.wheel]
# The source location for the package.
packages = ["src/chopdiff"]


# ---- Settings ----

[tool.ruff]
# Set as desired, typically 88 (black standard) or 100 (wide).
line-length = 100

[tool.ruff.lint]
select = [
    # See: https://docs.astral.sh/ruff/rules/
    # Basic list from: https://docs.astral.sh/ruff/linter/#rule-selection
    "E", # https://docs.astral.sh/ruff/rules/#error-e
    "F", # https://docs.astral.sh/ruff/rules/#pyflakes-f
    "UP", # https://docs.astral.sh/ruff/rules/#pyupgrade-up
    "B", # https://docs.astral.sh/ruff/rules/#flake8-bugbear-b
    "I", # https://docs.astral.sh/ruff/rules/#isort-i
    # Other possibilities:
    # "D" # https://docs.astral.sh/ruff/rules/#pydocstyle-d
    # "Q" # https://docs.astral.sh/ruff/rules/#flake8-quotes-q
    # "COM" # https://docs.astral.sh/ruff/rules/#flake8-commas-com
    # "SIM", # https://docs.astral.sh/ruff/rules/#flake8-simplify-sim

]
ignore = [
    # Disable some rules that are overly pedantic. Add/remove as desired:
    "E501", # https://docs.astral.sh/ruff/rules/line-too-long/
    "E402", # https://docs.astral.sh/ruff/rules/module-import-not-at-top-of-file/
    "E731", # https://docs.astral.sh/ruff/rules/lambda-assignment/
    "B904",
    # We use both ruff formatter and linter so some rules should always be disabled.
    # See: https://docs.astral.sh/ruff/formatter/#conflicting-lint-rules
    "W191", # https://docs.astral.sh/ruff/rules/tab-indentation/
    "E111", # https://docs.astral.sh/ruff/rules/indentation-with-invalid-multiple/
    "E114", # https://docs.astral.sh/ruff/rules/indentation-with-invalid-multiple-comment/
    "E117", # https://docs.astral.sh/ruff/rules/over-indented/
    "D206", # https://docs.astral.sh/ruff/rules/docstring-tab-indentation/
    "D300", # https://docs.astral.sh/ruff/rules/triple-single-quotes/
    "Q000", # https://docs.astral.sh/ruff/rules/bad-quotes-inline-string/
    "Q001", # https://docs.astral.sh/ruff/rules/bad-quotes-multiline-string/
    "Q002", # https://docs.astral.sh/ruff/rules/bad-quotes-docstring/
    "Q003", # https://docs.astral.sh/ruff/rules/avoidable-escaped-quote/
    "COM812", # https://docs.astral.sh/ruff/rules/missing-trailing-comma/
    "COM819", # https://docs.astral.sh/ruff/rules/prohibited-trailing-comma/
    "ISC002", # https://docs.astral.sh/ruff/rules/multi-line-implicit-string-concatenation/
]

[tool.basedpyright]
# BasedPyright currently seems like the best type checker option, much faster
# than mypy and with a good extension for VSCode/Cursor.
# https://marketplace.visualstudio.com/items?itemName=detachhead.basedpyright
# https://docs.basedpyright.com/latest/configuration/config-files/#sample-pyprojecttoml-file
include = ["src", "tests", "devtools"]
# By default BasedPyright is very strict, so you almost certainly want to disable
# some of the rules.
# First, these turn off warnings about (yes) how you ignore warnings:
reportIgnoreCommentWithoutRule = false
reportUnnecessaryTypeIgnoreComment = false
# A few typically noisy warnings are next.
# How many you enable is up to you. The first few are off by default, but you can
# comment/uncomment these as desired:
reportMissingTypeStubs = false
reportUnusedCallResult = false
reportAny = false
reportExplicitAny = false
reportImplicitStringConcatenation = false
reportUnreachable = false
reportUnknownMemberType = false
# reportPrivateImportUsage = false
# reportPrivateLocalImportUsage = false
# reportMissingImports = false
# reportUnnecessaryIsInstance = false
reportUnknownVariableType = false
# reportUnknownArgumentType = false
reportUnannotatedClassAttribute = false
reportUnknownLambdaType = false
reportPrivateUsage = false

[tool.codespell]
ignore-words-list = "Numbe"
# skip = "foo.py,bar.py"

[tool.pytest.ini_options]
python_files = ["*.py"]
python_classes = ["Test*"]
python_functions = ["test_*"]
testpaths = [
    "src",
    "tests",
]
norecursedirs = []
filterwarnings = []

<|MERGE_RESOLUTION|>--- conflicted
+++ resolved
@@ -45,11 +45,8 @@
     "cydifflib>=1.2.0",
     "tiktoken>=0.9.0",
     "regex>=2024.11.6",
-<<<<<<< HEAD
     "typing-extensions>=4.14.1",
-=======
     "selectolax>=0.3.32",
->>>>>>> 01c68297
 ]
 
 [project.optional-dependencies]
